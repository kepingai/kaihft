--- conflicted
+++ resolved
@@ -41,29 +41,11 @@
     pairs_ref = f"{mode}/pairs"
     logging.info(f"[{mode}-mode] [{channels[0]}] pairs db reference: {pairs_ref}")
 
-<<<<<<< HEAD
-    if production:
-        pairs_ref = 'prod/pairs'
-        markets_long_short = database.get(pairs_ref)
-        markets = list(set().union(markets_long_short['long'], markets_long_short['short']))
-        topic_path = f"prod-{topic_path}"
-        logging.warn(f"[production-mode] klines: {n_klines}-BINANCE-USDM, "
-                     f"markets: {markets}, topic: prod-{topic_path}")
-    else:
-        pairs_ref = 'dev/pairs'
-        markets_long_short = database.get(pairs_ref)
-        # markets = list(set().union(markets_long_short['long'], markets_long_short['short']))
-        topic_path = f'dev-{topic_path}'
-        markets = ['BTCUSDT']
-        print('list of markets: ', markets)
-    logging.info(f"[binance-usdm] [{channels[0]}] topic path: '{topic_path}'")
-=======
     markets_long_short = database.get(pairs_ref)
     markets = list(set().union(markets_long_short['long'], markets_long_short['short']))
     topic_path = f"{mode}-{topic_path}"
     logging.info(f"[{mode}-mode] {channels[0]}: {n_klines}-BINANCE-USDM, "
                  f"topic: {topic_path}, markets: {markets}")
->>>>>>> 051f397e
     # binance only allows 1024 subscriptions in one stream
     # channels and markets and initiate multiplex stream
     # channels x markets = (total subscription)
